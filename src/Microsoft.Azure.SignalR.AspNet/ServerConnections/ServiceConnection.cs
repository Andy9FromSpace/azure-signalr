--- conflicted
+++ resolved
@@ -44,7 +44,6 @@
             ILoggerFactory loggerFactory,
             IServiceMessageHandler serviceMessageHandler,
             ServiceConnectionType connectionType = ServiceConnectionType.Default)
-<<<<<<< HEAD
             : base(
                   serviceProtocol,
                   serverId,
@@ -52,16 +51,6 @@
                   endpoint,
                   serviceMessageHandler,
                   connectionType,
-                  ServerConnectionMigrationLevel.Off,
-=======
-            : base(
-                  serviceProtocol,
-                  serverId,
-                  connectionId,
-                  endpoint,
-                  serviceMessageHandler,
-                  connectionType,
->>>>>>> 5f4ce00c
                   loggerFactory?.CreateLogger<ServiceConnection>())
         {
             _connectionFactory = connectionFactory;
