<Project>
  <PropertyGroup>
<<<<<<< HEAD
    <VersionPrefix>1.0.0</VersionPrefix>
=======
    <VersionPrefix>1.0.1</VersionPrefix>
>>>>>>> a1462fa9
    <VersionSuffix>preview1</VersionSuffix>
    <PackageVersion Condition="'$(IsFinalBuild)' == 'true' AND '$(VersionSuffix)' == 'rtm' ">$(VersionPrefix)</PackageVersion>
    <PackageVersion Condition="'$(IsFinalBuild)' == 'true' AND '$(VersionSuffix)' != 'rtm' ">$(VersionPrefix)-$(VersionSuffix)-final</PackageVersion>
    <BuildNumber Condition="'$(BuildNumber)' == ''">t000</BuildNumber>
    <VersionSuffix Condition="'$(VersionSuffix)' != '' And '$(FeatureBranchVersionSuffix)' != ''">$(VersionSuffix)-$([System.Text.RegularExpressions.Regex]::Replace('$(FeatureBranchVersionSuffix)', '[^\w-]', '-'))</VersionSuffix>
    <VersionSuffix Condition="'$(VersionSuffix)' != '' And '$(BuildNumber)' != ''">$(VersionSuffix)-$(BuildNumber)</VersionSuffix>
  </PropertyGroup>
</Project><|MERGE_RESOLUTION|>--- conflicted
+++ resolved
@@ -1,10 +1,6 @@
 <Project>
   <PropertyGroup>
-<<<<<<< HEAD
-    <VersionPrefix>1.0.0</VersionPrefix>
-=======
     <VersionPrefix>1.0.1</VersionPrefix>
->>>>>>> a1462fa9
     <VersionSuffix>preview1</VersionSuffix>
     <PackageVersion Condition="'$(IsFinalBuild)' == 'true' AND '$(VersionSuffix)' == 'rtm' ">$(VersionPrefix)</PackageVersion>
     <PackageVersion Condition="'$(IsFinalBuild)' == 'true' AND '$(VersionSuffix)' != 'rtm' ">$(VersionPrefix)-$(VersionSuffix)-final</PackageVersion>
